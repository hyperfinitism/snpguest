--- conflicted
+++ resolved
@@ -1,10 +1,6 @@
 [package]
 name = "snpguest"
-<<<<<<< HEAD
 version = "0.3.0"
-=======
-version = "0.2.2"
->>>>>>> 16908aaa
 authors = ["The VirTEE Project Developers"]
 edition = "2021"
 license = "Apache-2.0"
